
use sha2::Digest;

use core::cmp::min;


/// A sha256 type with GF(256) operations
#[derive(Default, Debug, Clone, Copy, PartialEq, Eq)]
pub struct Sha256(pub [u8; 32]);

impl Sha256 {
    pub const ZERO: Sha256 = Sha256([0,0,0,0,0,0,0,0,0,0,0,0,0,0,0,0,0,0,0,0,0,0,0,0,0,0,0,0,0,0,0,0]);
    pub const ONE: Sha256 = Sha256([1,0,0,0,0,0,0,0,0,0,0,0,0,0,0,0,0,0,0,0,0,0,0,0,0,0,0,0,0,0,0,0]);

    /// The irreducible polynomial defining the field.
    pub const P: [u8; 33] = [
        0xec,0x01,0x00,0x01,0x00,0x00,0x00,0x00,0x00,0x00,0x00,0x00,0x00,0x00,0x00,0x00,
        0x00,0x00,0x00,0x00,0x00,0x00,0x00,0x00,0x00,0x00,0x00,0x00,0x00,0x00,0x00,0x00,
        0x01,
    ];

    /// A generator in the field.
    pub const G: Sha256 = Sha256([
        0x00,0x01,0x00,0x00,0x00,0x00,0x00,0x00,0x00,0x00,0x00,0x00,0x00,0x00,0x00,0x00,
        0x00,0x00,0x00,0x00,0x00,0x00,0x00,0x00,0x00,0x00,0x00,0x00,0x00,0x00,0x00,0x00,
    ]);
}

impl core::fmt::Display for Sha256 {
    fn fmt(&self, f: &mut core::fmt::Formatter<'_>) -> Result<(), core::fmt::Error> {
        for x in self.0.iter() {
            write!(f, "{:02x}", x)?;
        }
        Ok(())
    }
}

impl<'a> core::iter::FromIterator<&'a [u8]> for Sha256 {
    fn from_iter<T: IntoIterator<Item=&'a [u8]>>(iter: T) -> Self {
        let mut hasher = sha2::Sha256::new();
        for x in iter {
            hasher.update(x);
        }
        Sha256(hasher.finalize().into())
    }
}

// add/sub = xor

fn p_xor(a: &mut [u8], b: &[u8]) {
    for i in 0..min(a.len(), b.len()) {
        a[i] ^= b[i];
    }
}

impl core::ops::BitXorAssign for Sha256 {
    fn bitxor_assign(&mut self, other: Sha256) {
        p_xor(&mut self.0, &other.0);
    }
}

impl core::ops::AddAssign for Sha256 {
    fn add_assign(&mut self, other: Sha256) {
        p_xor(&mut self.0, &other.0);
    }
}

impl core::ops::SubAssign for Sha256 {
    fn sub_assign(&mut self, other: Sha256) {
        p_xor(&mut self.0, &other.0);
    }
}

impl core::ops::BitXor for Sha256 {
    type Output = Sha256;
    fn bitxor(mut self, other: Sha256) -> Sha256 {
        self ^= other;
        self
    }
}

impl core::ops::Add for Sha256 {
    type Output = Sha256;
    fn add(mut self, other: Sha256) -> Sha256 {
        self += other;
        self
    }
}

impl core::ops::Sub for Sha256 {
    type Output = Sha256;
    fn sub(mut self, other: Sha256) -> Sha256 {
        self -= other;
        self
    }
}



// multiplication = multiplication over GF(256^32)

const GF256_P: u16 = 0x11d;
const GF256_G: u8 = 0x2;

const GF256_TABLES: ([u8; 256], [u8; 256]) = {
    let mut tables = ([0; 256], [0; 256]);
    let mut x: u16 = 1;
    let mut i: u16 = 0;
    while i < 256 {
        tables.0[x as usize] = i as u8;
        tables.1[i as usize] = x as u8;

        x = x << 1;
        if x > 255 {
            x ^= GF256_P;
        }
        i += 1;
    }

    tables.0[0] = 255; // log(0) = undefined
    tables.0[1] = 0;   // log(1) = 0
    tables
};
const GF256_LOG: [u8; 256] = GF256_TABLES.0;
const GF256_EXP: [u8; 256] = GF256_TABLES.1;

fn gf256_mul(a: u8, b: u8) -> u8 {
    if a == 0 || b == 0 {
        return 0;
    }

    match GF256_LOG[a as usize].overflowing_add(GF256_LOG[b as usize]) {
        (x, true) => GF256_EXP[x.wrapping_sub(255) as usize],
        (x, false) => GF256_EXP[x as usize],
    }
}

fn gf256_div(a: u8, b: u8) -> u8 {
    assert_ne!(b, 0);
    if a == 0 {
        return 0;
    }

    match GF256_LOG[a as usize].overflowing_add(255-GF256_LOG[b as usize]) {
        (x, true) => GF256_EXP[x.wrapping_sub(255) as usize],
        (x, false) => GF256_EXP[x as usize],
    }
}


fn p_mul<'a>(a: &'a mut [u8], b: &[u8]) -> &'a mut [u8] {
    debug_assert!(a[b.len()+1..].iter().all(|x| *x == 0));

    for i in (0..a.len()-b.len()+1).rev() {
        let a_i = a[i];
        a[i] = 0;

        for j in 0..b.len() {
            a[i+j] ^= gf256_mul(a_i, b[j]);
        }
    }

    a
}

fn p_divrem<'a>(a: &'a mut [u8], b: &[u8]) -> (&'a mut [u8], &'a mut [u8]) {
    // find leading coefficients
    let mut a_len = a.len();
    let mut b_len = b.len();
    while a_len > 0 && a[a_len-1] == 0 {
        a_len -= 1;
    }
    while b_len > 0 && b[b_len-1] == 0 {
        b_len -= 1;
    }

    // special cases
    debug_assert!(b_len != 0);
    if a_len < b_len {
        return (&mut [], a);
    }

    // synthetic division
    let leading_coeff = b[b_len-1];
    for i in 0..a_len-b_len+1 {
        let a_i = gf256_div(a[a_len-1-i], leading_coeff);
        a[a_len-1-i] = a_i;

        for j in 1..b_len {
            a[a_len-1-(i+j)] ^= gf256_mul(a_i, b[b_len-1-j]);
        }
    }

    let (r, q) = a.split_at_mut(b_len-1);
    (q, r)
}

fn p_modrecip<'a>(a: &'a mut [u8], p: &[u8]) -> &'a mut [u8] {
    // multiplicative inverse using extended Euclidean algorithm
    let mut t0 = [0,0,0,0,0,0,0,0,0,0,0,0,0,0,0,0,0,0,0,0,0,0,0,0,0,0,0,0,0,0,0,0];
    let mut t1 = [1,0,0,0,0,0,0,0,0,0,0,0,0,0,0,0,0,0,0,0,0,0,0,0,0,0,0,0,0,0,0,0];
    let mut r0 = [0; 64];
    r0[..p.len()].copy_from_slice(p);

    while !a.iter().all(|x| *x == 0) {
        let (q, _) = p_divrem(&mut r0, a);
        p_mul(q, &t1);
        p_xor(&mut t0, q);
        t1.swap_with_slice(&mut t0);

        q.fill(0);
        a.swap_with_slice(&mut r0[..a.len()]);
    }

    // is p not irreducible?
    debug_assert!(r0[1..].iter().all(|x| *x == 0));

    // scale by constant
    for i in 0..t0.len() {
        a[i] = gf256_div(t0[i], r0[0]);
    }

    a
}

impl core::ops::MulAssign for Sha256 {
    fn mul_assign(&mut self, other: Sha256) {
        let mut x = [0; 64];
        x[..32].copy_from_slice(&self.0);

        p_mul(&mut x, &other.0);
        p_divrem(&mut x, &Self::P);

        self.0.copy_from_slice(&x[..32]);
    }
}

<<<<<<< HEAD
impl core::ops::DivAssign for Sha256 {
    fn div_assign(&mut self, other: Sha256) {
        let mut x = [0; 64];
        x[..32].copy_from_slice(&other.0);
=======
#[test]
fn find_irreducible() {
    fn hex(xs: &[u8]) -> String {
        xs.iter()
            .map(|x| format!("{:02x}", x))
            .collect()
    }

    let thread_count = std::env::var("THREADS")
        .map(|x| x.parse::<u8>().unwrap())
        .unwrap_or(1);

    #[derive(Debug, Clone)]
    struct Best {
        p: [u8; 33],
        passed: u32,
        needed: u32,
        generator: Option<[u8; 32]>,
        failure: Option<([u8; 32], [u8; 32])>,
    }

    use std::sync::{Arc, Mutex};
    let last: Arc<Mutex<Option<Best>>> = Arc::new(Mutex::new(None));
    let best: Arc<Mutex<Option<Best>>> = Arc::new(Mutex::new(None));
    let last_best: Arc<Mutex<Option<Best>>> = Arc::new(Mutex::new(None));

    for t in 0..thread_count {
        std::thread::spawn({
            let last = last.clone();
            let best = best.clone();
            let last_best = last_best.clone();
            move || {
                let mut p: [u8; 33] = [t,0,0,0,0,0,0,0,0,0,0,0,0,0,0,0,0,0,0,0,0,0,0,0,0,0,0,0,0,0,0,0,1];
                let mut cached_best = 0;
                loop {
                    let (found, mut passed, mut needed, failure) = p32x256_is_irreducible(&p);

                    let mut generator = None;
                    needed += 1;
                    if found {
                        // we know its irreducible, but is it primitive?
                        let g = [0,1,0,0,0,0,0,0,0,0,0,0,0,0,0,0,0,0,0,0,0,0,0,0,0,0,0,0,0,0,0,0];
                        if p32x256_is_generator(&g, &p) {
                            generator = Some(g);
                            passed += 1;
                        }
                    }

                    if let Ok(mut last) = last.try_lock() {
                        *last = Some(Best{p, passed, needed, generator, failure});
                    }

                    if passed >= cached_best {
                        let mut best = best.lock().unwrap();
                        if best.is_none()
                            || passed > best.as_ref().unwrap().passed
                            || (passed == best.as_ref().unwrap().passed
                                && p.iter().rev().lt(best.as_ref().unwrap().p.iter().rev()))
                        {
                            *best = Some(Best{p, passed, needed, generator, failure});
                            *last_best.lock().unwrap() = Some(Best{p, passed, needed, generator, failure});
                        }
                        cached_best = best.as_ref().map(|best| best.passed).unwrap_or(0);

                        let mut last_best = last_best.lock().unwrap();
                        if last_best.is_none() || passed == last_best.as_ref().unwrap().passed {
                            *last_best = Some(Best{p, passed, needed, generator, failure});
                        }
                    }

                    // increment p
                    let mut carry = thread_count;
                    for i in 0..p.len() {
                        let (x, v) = p[i].overflowing_add(carry);
                        p[i] = x;
                        if !v {
                            break;
                        }
                        carry = 1;
                    }
                }
            }
        });
    }

    // print in our main thread
    let mut lines = 0;
    loop {
        if lines > 0 {
            println!("\x1b[{}A", lines+1);
        }

        if let Some(last) = last.lock().unwrap().clone() {
            println!("\x1b[Ktesting {}...", hex(&last.p));
            if let Some((x, g)) = last.failure {
                println!("\x1b[Kfailure gcd({})", hex(&x));
                println!("\x1b[K          = {}", hex(&g));
            } else if let Some(g) = last.generator {
                println!("\x1b[Kgen = {}", hex(&g));
                println!("\x1b[K");
            } else {
                println!("\x1b[K");
                println!("\x1b[K");
            }
        } else {
            println!("\x1b[K");
            println!("\x1b[K");
            println!("\x1b[K");
        }

        if let Some(last_best) = last_best.lock().unwrap().clone() {
            println!("\x1b[Klast passed {}/{} {}", last_best.passed, last_best.needed, hex(&last_best.p));
            if let Some((x, g)) = last_best.failure {
                println!("\x1b[Kfailure gcd({})", hex(&x));
                println!("\x1b[K          = {}", hex(&g));
            } else if let Some(g) = last_best.generator {
                println!("\x1b[Kgen = {}", hex(&g));
                println!("\x1b[K");
            } else {
                println!("\x1b[K");
                println!("\x1b[K");
            }
        } else {
            println!("\x1b[K");
            println!("\x1b[K");
            println!("\x1b[K");
        }

        if let Some(best) = best.lock().unwrap().clone() {
            println!("\x1b[Kbest passed {}/{} {}", best.passed, best.needed, hex(&best.p));
            if let Some((x, g)) = best.failure {
                println!("\x1b[Kfailure gcd({})", hex(&x));
                println!("\x1b[K          = {}", hex(&g));
            } else if let Some(g) = best.generator {
                println!("\x1b[Kgen = {}", hex(&g));
                println!("\x1b[K");
            } else {
                println!("\x1b[K");
                println!("\x1b[K");
            }
        } else {
            println!("\x1b[K");
            println!("\x1b[K");
            println!("\x1b[K");
        }
>>>>>>> aab36717

        p_modrecip(&mut x, &Self::P);
        p_mul(&mut x, &self.0);
        p_divrem(&mut x, &Self::P);

        self.0.copy_from_slice(&x[..32]);
    }
}

impl core::ops::Mul for Sha256 {
    type Output = Sha256;
    fn mul(mut self, other: Sha256) -> Sha256 {
        self *= other;
        self
    }
}

impl core::ops::Div for Sha256 {
    type Output = Sha256;
    fn div(mut self, other: Sha256) -> Sha256 {
        self /= other;
        self
    }
}


// some quick tests
#[cfg(test)]
mod test {
    use super::*;
    const XS: &[Sha256] = &[
         Sha256([1,0,0,0,0,0,0,0,0,0,0,0,0,0,0,0,0,0,0,0,0,0,0,0,0,0,0,0,0,0,0,0]),
         Sha256([0,1,0,0,0,0,0,0,0,0,0,0,0,0,0,0,0,0,0,0,0,0,0,0,0,0,0,0,0,0,0,0]),
         Sha256([0,0,0,0,0,0,0,0,0,0,0,0,0,0,0,0,0,0,0,0,0,0,0,0,0,0,0,0,0,0,0,1]),
         Sha256([7,0,0,0,0,0,0,0,0,0,0,0,0,0,0,0,0,0,0,0,0,0,0,0,0,0,0,0,0,0,0,0]),
         Sha256([0,7,0,0,0,0,0,0,0,0,0,0,0,0,0,0,0,0,0,0,0,0,0,0,0,0,0,0,0,0,0,0]),
         Sha256([0,0,0,0,0,0,0,0,0,0,0,0,0,0,0,0,0,0,0,0,0,0,0,0,0,0,0,0,0,0,0,7]),
         Sha256([17,17,17,17,17,17,17,17,17,17,17,17,17,17,17,17,17,17,17,17,17,17,17,17,17,17,17,17,17,17,17,17]),
         Sha256([34,34,34,34,34,34,34,34,34,34,34,34,34,34,34,34,34,34,34,34,34,34,34,34,34,34,34,34,34,34,34,34]),
         Sha256([51,51,51,51,51,51,51,51,51,51,51,51,51,51,51,51,51,51,51,51,51,51,51,51,51,51,51,51,51,51,51,51]),
         Sha256([0xff,0xff,0xff,0xff,0xff,0xff,0xff,0xff,0xff,0xff,0xff,0xff,0xff,0xff,0xff,0xff,0xff,0xff,0xff,0xff,0xff,0xff,0xff,0xff,0xff,0xff,0xff,0xff,0xff,0xff,0xff,0xff]),
         Sha256([0x00,0x00,0x00,0x00,0x00,0x00,0x00,0x00,0x00,0x00,0x00,0x00,0x00,0x00,0x00,0x00,0xff,0xff,0xff,0xff,0xff,0xff,0xff,0xff,0xff,0xff,0xff,0xff,0xff,0xff,0xff,0xff]),
         Sha256([0x00,0x00,0x00,0x00,0x00,0x00,0x00,0x00,0xff,0xff,0xff,0xff,0xff,0xff,0xff,0xff,0x00,0x00,0x00,0x00,0x00,0x00,0x00,0x00,0xff,0xff,0xff,0xff,0xff,0xff,0xff,0xff]),
    ];

    #[test]
    fn test_algebra_add_sub() {
        for a in XS.iter().copied() {
            for b in XS.iter().copied() {
                assert_eq!(
                    (a+b)-b,
                    a,
                    "(a+b)-b = a"
                );
            }
        }
    }

    #[test]
    fn test_algebra_recip() {
        for a in XS.iter().copied() {
            assert_eq!(
                a*(Sha256::ONE/a),
                Sha256::ONE,
                "a*(1/a) = 1"
            );
        }
    }

    #[test]
    fn test_algebra_mul_div() {
        for a in XS.iter().copied() {
            for b in XS.iter().copied() {
                assert_eq!(
                    (a*b)/b,
                    a,
                    "(a*b)/b = a"
                );
            }
        }
    }

    #[test]
    fn test_algebra_distributive() {
        for a in XS.iter().copied() {
            for b in XS.iter().copied() {
                for c in XS.iter().copied() {
                    assert_eq!(
                        a*(b+c),
                        a*b + a*c,
                        "a*(b+c) = a*b + a*c"
                    );
                }
            }
        }
    }
}



// The following was work done to find GF256P32_P, it is no longer needed and
// should probably be moved somewhere else
//
//
// const GF256P32_P: [u8; 33] = [
//     0xec,0x01,0x00,0x01,0x00,0x00,0x00,0x00,0x00,0x00,0x00,0x00,0x00,0x00,0x00,0x00,
//     0x00,0x00,0x00,0x00,0x00,0x00,0x00,0x00,0x00,0x00,0x00,0x00,0x00,0x00,0x00,0x00,
//     0x01,
// ];
// const FG256P32_G: [u8; 32] = [
//     0x00,0x01,0x00,0x00,0x00,0x00,0x00,0x00,0x00,0x00,0x00,0x00,0x00,0x00,0x00,0x00,
//     0x00,0x00,0x00,0x00,0x00,0x00,0x00,0x00,0x00,0x00,0x00,0x00,0x00,0x00,0x00,0x00,
// ];
// 
// fn gf256p32_mul(a: &[u8], b: &[u8]) -> [u8; 32] {
//     p32x256_divrem(&p32x256_mul(a, b), &GF256P32_P).1
// }
// 
// fn gf256p32_recip(a: &[u8]) -> [u8; 32] {
//     // multiplicative inverse using extended Euclidean algorithm
//     let mut t0 = [0,0,0,0,0,0,0,0,0,0,0,0,0,0,0,0,0,0,0,0,0,0,0,0,0,0,0,0,0,0,0,0];
//     let mut t1 = [1,0,0,0,0,0,0,0,0,0,0,0,0,0,0,0,0,0,0,0,0,0,0,0,0,0,0,0,0,0,0,0];
//     let mut r0 = GF256P32_P;
//     let mut r1 = [0; 32];
//     r1[..a.len()].copy_from_slice(a);
// 
//     while !r1.iter().all(|x| *x == 0) {
//         let (q, r) = p32x256_divrem(&r0, &r1);
//         let t = p32x256_xor(&t0, &p32x256_mul(&q, &t1)[..32]);
//         r0[r1.len()..].fill(0);
//         r0[..r1.len()].copy_from_slice(&r1);
//         r1 = r;
//         (t0, t1) = (t1, t);
//     }
// 
//     // p not irreducible?
//     debug_assert!(r0[1..].iter().all(|x| *x == 0));
// 
//     // scale by constant
//     for i in 0..t0.len() {
//         t0[i] = gf256_div(t0[i], r0[0]);
//     }
// 
//     t0
// }
// 
// fn gf256p32_div(a: &[u8], b: &[u8]) -> [u8; 32] {
//     gf256p32_mul(a, &gf256p32_recip(b))
// }
// 
// #[test]
// fn test_gf256p32() {
//     fn hex(xs: &[u8]) -> String {
//         xs.iter()
//             .map(|x| format!("{:02x}", x))
//             .collect()
//     }
// 
//     let a = [17,17,17,17,17,17,17,17,17,17,17,17,17,17,17,17,17,17,17,17,17,17,17,17,17,17,17,17,17,17,17,17];
//     println!("       a = {}", hex(&a));
//     println!("     1/a = {}", hex(&gf256p32_recip(&a)));
//     println!(" a*(1/a) = {}", hex(&gf256p32_mul(&a, &gf256p32_recip(&a))));
//     println!();
// 
//     let b = [34,34,34,34,34,34,34,34,34,34,34,34,34,34,34,34,34,34,34,34,34,34,34,34,34,34,34,34,34,34,34,34];
//     println!("       b = {}", hex(&b));
//     println!("     a*b = {}", hex(&gf256p32_mul(&a, &b)));
//     println!(" (a*b)/b = {}", hex(&gf256p32_div(&gf256p32_mul(&a, &b), &b)));
//     println!(" (a*b)/a = {}", hex(&gf256p32_div(&gf256p32_mul(&a, &b), &a)));
//     println!();
// 
//     let c = [51,51,51,51,51,51,51,51,51,51,51,51,51,51,51,51,51,51,51,51,51,51,51,51,51,51,51,51,51,51,51,51];
//     println!("       c = {}", hex(&c));
//     println!("     b+c = {}", hex(&p32x256_xor(&b, &c)));
//     println!("     a*b = {}", hex(&gf256p32_mul(&a, &b)));
//     println!("     a*c = {}", hex(&gf256p32_mul(&a, &c)));
//     println!(" a*(b+c) = {}", hex(&gf256p32_mul(&a, &p32x256_xor(&b, &c))));
//     println!(" a*b+a*c = {}", hex(&p32x256_xor(&gf256p32_mul(&a, &b), &gf256p32_mul(&a, &c))));
//     
// }
// 
// #[test]
// fn test_gf256p32_more() {
//     fn hex(xs: &[u8]) -> String {
//         xs.iter()
//             .map(|x| format!("{:02x}", x))
//             .collect()
//     }
// 
//     let perms = [
//         [1,0,0,0,0,0,0,0,0,0,0,0,0,0,0,0,0,0,0,0,0,0,0,0,0,0,0,0,0,0,0,0],
//         [0,1,0,0,0,0,0,0,0,0,0,0,0,0,0,0,0,0,0,0,0,0,0,0,0,0,0,0,0,0,0,0],
//         [0,0,0,0,0,0,0,0,0,0,0,0,0,0,0,0,0,0,0,0,0,0,0,0,0,0,0,0,0,0,0,1],
//         [7,0,0,0,0,0,0,0,0,0,0,0,0,0,0,0,0,0,0,0,0,0,0,0,0,0,0,0,0,0,0,0],
//         [0,7,0,0,0,0,0,0,0,0,0,0,0,0,0,0,0,0,0,0,0,0,0,0,0,0,0,0,0,0,0,0],
//         [0,0,0,0,0,0,0,0,0,0,0,0,0,0,0,0,0,0,0,0,0,0,0,0,0,0,0,0,0,0,0,7],
//         [17,17,17,17,17,17,17,17,17,17,17,17,17,17,17,17,17,17,17,17,17,17,17,17,17,17,17,17,17,17,17,17],
//         [34,34,34,34,34,34,34,34,34,34,34,34,34,34,34,34,34,34,34,34,34,34,34,34,34,34,34,34,34,34,34,34],
//         [51,51,51,51,51,51,51,51,51,51,51,51,51,51,51,51,51,51,51,51,51,51,51,51,51,51,51,51,51,51,51,51],
//         [0xff,0xff,0xff,0xff,0xff,0xff,0xff,0xff,0xff,0xff,0xff,0xff,0xff,0xff,0xff,0xff,0xff,0xff,0xff,0xff,0xff,0xff,0xff,0xff,0xff,0xff,0xff,0xff,0xff,0xff,0xff,0xff],
//         [0x00,0x00,0x00,0x00,0x00,0x00,0x00,0x00,0x00,0x00,0x00,0x00,0x00,0x00,0x00,0x00,0xff,0xff,0xff,0xff,0xff,0xff,0xff,0xff,0xff,0xff,0xff,0xff,0xff,0xff,0xff,0xff],
//         [0x00,0x00,0x00,0x00,0x00,0x00,0x00,0x00,0xff,0xff,0xff,0xff,0xff,0xff,0xff,0xff,0x00,0x00,0x00,0x00,0x00,0x00,0x00,0x00,0xff,0xff,0xff,0xff,0xff,0xff,0xff,0xff],
//     ];
// 
//     for a in perms {
//         for b in perms {
//             for c in perms {
//                 assert_eq!(
//                     gf256p32_mul(&a, &gf256p32_recip(&a)),
//                     [1,0,0,0,0,0,0,0,0,0,0,0,0,0,0,0,0,0,0,0,0,0,0,0,0,0,0,0,0,0,0,0],
//                     "a*(1/a) = a"
//                 );
//                 assert_eq!(
//                     gf256p32_div(&gf256p32_mul(&a, &b), &b),
//                     a,
//                     "(a*b)/b = a"
//                 );
//                 assert_eq!(
//                     gf256p32_mul(&a, &p32x256_xor(&b, &c)),
//                     p32x256_xor(&gf256p32_mul(&a, &b), &gf256p32_mul(&a, &c)),
//                     "a*(b+c) = a*b+a*c"
//                 );
//             }
//         }
//     }
// }
// 
// 
// fn p32x256_xor(a: &[u8], b: &[u8]) -> [u8; 32] {
//     let mut d = [0; 32];
//     for i in 0..32 {
//         d[i] = a[i] ^ b[i];
//     }
//     d
// }
// 
// fn p32x256_mul(a: &[u8], b: &[u8]) -> [u8; 64] {
//     let mut d = [0; 64];
//     for i in 0..32 {
//         for j in 0..32 {
//             d[i+j] ^= gf256_mul(a[i], b[j]);
//         }
//     }
//     d
// }
// 
// fn p32x256_divrem(mut a: &[u8], mut b: &[u8]) -> ([u8; 64], [u8; 32]) {
//     // find leading coefficients
//     while a.len() > 0 && a[a.len()-1] == 0 {
//         a = &a[..a.len()-1];
//     }
//     while b.len() > 0 && b[b.len()-1] == 0 {
//         b = &b[..b.len()-1];
//     }
//     debug_assert!(b.len() != 0);
//     if a.len() == 0 {
//         return ([0; 64], [0; 32]);
//     }
//     if a.len() < b.len() {
//         let mut rem = [0; 32];
//         rem[..a.len()].copy_from_slice(a);
//         return ([0; 64], rem);
//     }
//     let leading_coeff = b[b.len()-1];
// 
//     // perform synthetic division
//     let mut a_ = [0; 64];
//     a_[..a.len()].copy_from_slice(a);
// 
//     for i in 0..a.len()-b.len()+1 {
//         a_[a.len()-1-i] = gf256_div(a_[a.len()-1-i], leading_coeff);
//         for j in 1..b.len() {
//             a_[a.len()-1-(i+j)] ^= gf256_mul(a_[a.len()-1-i], b[b.len()-1-j]);
//         }
//     }
// 
//     let mut div = [0; 64];
//     let mut rem = [0; 32];
//     div[..a.len()-b.len()+1].copy_from_slice(&a_[b.len()-1..a.len()]);
//     rem[..b.len()-1].copy_from_slice(&a_[..b.len()-1]);
//     (div, rem)
// }
// 
// fn p32x256_gcd(a: &[u8], b: &[u8]) -> [u8; 32] {
//     // Euclidean's algorithm
//     let mut a_ = [0; 64];
//     a_[..a.len()].copy_from_slice(a);
//     let mut b_ = [0; 32];
//     b_[..b.len()].copy_from_slice(b);
//     loop {
//         if b_.iter().all(|x| *x == 0) {
//             return a_[..32].try_into().unwrap();
//         }
// 
//         let (_, r) = p32x256_divrem(&a_, &b_);
//         a_[32..].fill(0);
//         a_[..32].copy_from_slice(&b_);
//         b_ = r;
//     }
// }
// 
// fn p32x256_is_irreducible(
//     a: &[u8]
// ) -> (bool, u32, u32, Option<([u8; 32], [u8; 32])>) {
//     fn hex(xs: &[u8]) -> String {
//         xs.iter()
//             .map(|x| format!("{:02x}", x))
//             .collect()
//     }
// 
//     // Ben-Or's irreducbility test
//     // https://www.math.clemson.edu/~sgao/papers/GP97a.pdf
//     let mut x = [0,1,0,0,0,0,0,0,0,0,0,0,0,0,0,0,0,0,0,0,0,0,0,0,0,0,0,0,0,0,0,0];
//     for i in 0..(32/2)-1 {
//         // find x^256^i mod a
//         for _ in 0..8 {
//             let (_, r) = p32x256_divrem(&p32x256_mul(&x, &x), a);
//             x = r;
//         }
// 
//         // find x^256^i - x mod a
//         let x_ = p32x256_xor(&x, &[0,1,0,0,0,0,0,0,0,0,0,0,0,0,0,0,0,0,0,0,0,0,0,0,0,0,0,0,0,0,0,0]);
// 
//         // test gcd(a, x^256^i - x mod a) == constant
//         let g = p32x256_gcd(a, &x_);
//         if !g[1..].iter().all(|x| *x == 0) {
//             return (false, i, (32/2)-1, Some((x_, g)));
//         }
//     }
// 
//     (true, (32/2)-1, (32/2)-1, None)
// }
// 
// fn p32x256_is_generator(g: &[u8], p: &[u8]) -> bool {
//     if g.iter().all(|x| *x == 0) {
//         return false;
//     }
// 
//     let gf256p32_mul = |a: &[u8], b: &[u8]| -> [u8; 32] {
//         p32x256_divrem(&p32x256_mul(a, b), p).1
//     };
// 
//     let gf256p32_pow = |a: &[u8], hex: &str| -> [u8; 32] {
//         let mut d = [1,0,0,0,0,0,0,0,0,0,0,0,0,0,0,0,0,0,0,0,0,0,0,0,0,0,0,0,0,0,0,0];
//         let mut a_ = [0; 32];
//         a_[..a.len()].copy_from_slice(a);
//         for bit in hex.chars()
//             .rev()
//             .flat_map(|nibble| {
//                 let nibble = nibble.to_digit(16).unwrap();
//                 (0..4).map(move |bit| nibble & (1 << bit) != 0)
//             })
//         {
//             if bit {
//                 d = gf256p32_mul(&d, &a_);
//             }
// 
//             a_ = gf256p32_mul(&a_, &a_);
//         }
// 
//         d
//     };
// 
//     // prime factors of 2^256-1
//     // 3*5*17*257*641*65537*274177*6700417*67280421310721*59649589127497217*5704689200685129054721
//     //
//     // we need to test that there are no cycles of the form (2^256-1)/m where m
//     // is each of the prime facors of 2^256-1. unfortunately these numbers are
//     // problematically large.
//     //
//     // To make them work here I've precalculated (2^256-1)/m and converted them
//     // to hex strings.
//     //
//     for cycle in [
//         "5555555555555555555555555555555555555555555555555555555555555555", // 2^256-1 / 3
//         "3333333333333333333333333333333333333333333333333333333333333333", // 2^256-1 / 5
//         "f0f0f0f0f0f0f0f0f0f0f0f0f0f0f0f0f0f0f0f0f0f0f0f0f0f0f0f0f0f0f0f", // 2^256-1 / 17
//         "ff00ff00ff00ff00ff00ff00ff00ff00ff00ff00ff00ff00ff00ff00ff00ff", // 2^256-1 / 257
//         "663d80ff99c27f00663d80ff99c27f00663d80ff99c27f00663d80ff99c27f", // 2^256-1 / 641
//         "ffff0000ffff0000ffff0000ffff0000ffff0000ffff0000ffff0000ffff", // 2^256-1 / 65537
//         "3d30f19cd100ffffc2cf0e632eff00003d30f19cd100ffffc2cf0e632eff", // 2^256-1 / 274177
//         "280fffffd7f00000280fffffd7f00000280fffffd7f00000280fffffd7f", // 2^256-1 / 6700417
//         "42f00fffffffffffbd0ff0000000000042f00fffffffffffbd0ff", // 2^256-1 / 67280421310721
//         "13540775b48cc32ba00fffffffffffffecabf88a4b733cd45ff", // 2^256-1 / 59649589127497217
//         "d3eafc3af14600ffffffffffffffffff2c1503c50eb9ff", // 2^256-1 / 5704689200685129054721
//     ] {
//         // found tighter cycle?
//         if gf256p32_pow(g, cycle) == [1,0,0,0,0,0,0,0,0,0,0,0,0,0,0,0,0,0,0,0,0,0,0,0,0,0,0,0,0,0,0,0] {
//             return false;
//         }
//     }
// 
//     // test that g^256-1 = 1
//     gf256p32_pow(g, "ffffffffffffffffffffffffffffffffffffffffffffffffffffffffffffffff")
//         == [1,0,0,0,0,0,0,0,0,0,0,0,0,0,0,0,0,0,0,0,0,0,0,0,0,0,0,0,0,0,0,0]
// }
// 
// #[test]
// fn find_irreducible() {
//     fn hex(xs: &[u8]) -> String {
//         xs.iter()
//             .map(|x| format!("{:02x}", x))
//             .collect()
//     }
// 
//     let thread_count = std::env::var("THREADS")
//         .map(|x| x.parse::<u8>().unwrap())
//         .unwrap_or(1);
// 
//     #[derive(Debug, Clone)]
//     struct Best {
//         t: u8,
//         p: [u8; 33],
//         passed: u32,
//         needed: u32,
//         generator: Option<[u8; 32]>,
//         failure: Option<([u8; 32], [u8; 32])>,
//     }
// 
//     use std::sync::{Arc, Mutex};
//     let last: Arc<Mutex<Option<Best>>> = Arc::new(Mutex::new(None));
//     let best: Arc<Mutex<Option<Best>>> = Arc::new(Mutex::new(None));
//     let last_best: Arc<Mutex<Option<Best>>> = Arc::new(Mutex::new(None));
// 
//     for t in 0..thread_count {
//         std::thread::spawn({
//             let last = last.clone();
//             let best = best.clone();
//             let last_best = last_best.clone();
//             move || {
//                 let mut p: [u8; 33] = [t,0,0,0,0,0,0,0,0,0,0,0,0,0,0,0,0,0,0,0,0,0,0,0,0,0,0,0,0,0,0,0,1];
//                 let mut cached_best = 0;
//                 loop {
//                     let (found, mut passed, mut needed, failure) = p32x256_is_irreducible(&p);
// 
//                     let mut generator = None;
//                     needed += 1;
//                     if found {
//                         // we know its irreducible, but is it primitive?
//                         let g = [0,1,0,0,0,0,0,0,0,0,0,0,0,0,0,0,0,0,0,0,0,0,0,0,0,0,0,0,0,0,0,0];
//                         if p32x256_is_generator(&g, &p) {
//                             generator = Some(g);
//                             passed += 1;
//                         }
//                     }
// 
//                     if let Ok(mut last) = last.try_lock() {
//                         *last = Some(Best{t, p, passed, needed, generator, failure});
//                     }
// 
//                     if passed >= cached_best {
//                         let mut best = best.lock().unwrap();
//                         if best.is_none()
//                             || passed > best.as_ref().unwrap().passed
//                             || (passed == best.as_ref().unwrap().passed
//                                 && t < best.as_ref().unwrap().t)
//                         {
//                             *best = Some(Best{t, p, passed, needed, generator, failure});
//                             *last_best.lock().unwrap() = Some(Best{t, p, passed, needed, generator, failure});
//                         }
//                         cached_best = best.as_ref().map(|best| best.passed).unwrap_or(0);
// 
//                         let mut last_best = last_best.lock().unwrap();
//                         if last_best.is_none()
//                             || (passed == last_best.as_ref().unwrap().passed
//                                 && t >= last_best.as_ref().unwrap().t) {
//                             *last_best = Some(Best{t, p, passed, needed, generator, failure});
//                         }
//                     }
// 
//                     // increment p
//                     let mut carry = thread_count;
//                     for i in 0..p.len() {
//                         let (x, v) = p[i].overflowing_add(carry);
//                         p[i] = x;
//                         if !v {
//                             break;
//                         }
//                         carry = 1;
//                     }
//                 }
//             }
//         });
//     }
// 
//     // print in our main thread
//     let mut lines = 0;
//     loop {
//         if lines > 0 {
//             println!("\x1b[{}A", lines+1);
//         }
// 
//         if let Some(last) = last.lock().unwrap().clone() {
//             println!("\x1b[Ktesting {}...", hex(&last.p));
//             if let Some((x, g)) = last.failure {
//                 println!("\x1b[Kfailure gcd({})", hex(&x));
//                 println!("\x1b[K          = {}", hex(&g));
//             } else if let Some(g) = last.generator {
//                 println!("\x1b[Kgen = {}", hex(&g));
//                 println!("\x1b[K");
//             } else {
//                 println!("\x1b[K");
//                 println!("\x1b[K");
//             }
//         } else {
//             println!("\x1b[K");
//             println!("\x1b[K");
//             println!("\x1b[K");
//         }
// 
//         if let Some(last_best) = last_best.lock().unwrap().clone() {
//             println!("\x1b[Klast passed {}/{} {}", last_best.passed, last_best.needed, hex(&last_best.p));
//             if let Some((x, g)) = last_best.failure {
//                 println!("\x1b[Kfailure gcd({})", hex(&x));
//                 println!("\x1b[K          = {}", hex(&g));
//             } else if let Some(g) = last_best.generator {
//                 println!("\x1b[Kgen = {}", hex(&g));
//                 println!("\x1b[K");
//             } else {
//                 println!("\x1b[K");
//                 println!("\x1b[K");
//             }
//         } else {
//             println!("\x1b[K");
//             println!("\x1b[K");
//             println!("\x1b[K");
//         }
// 
//         if let Some(best) = best.lock().unwrap().clone() {
//             println!("\x1b[Kbest passed {}/{} {}", best.passed, best.needed, hex(&best.p));
//             if let Some((x, g)) = best.failure {
//                 println!("\x1b[Kfailure gcd({})", hex(&x));
//                 println!("\x1b[K          = {}", hex(&g));
//             } else if let Some(g) = best.generator {
//                 println!("\x1b[Kgen = {}", hex(&g));
//                 println!("\x1b[K");
//             } else {
//                 println!("\x1b[K");
//                 println!("\x1b[K");
//             }
//         } else {
//             println!("\x1b[K");
//             println!("\x1b[K");
//             println!("\x1b[K");
//         }
// 
//         std::thread::sleep(std::time::Duration::from_millis(10));
//         lines = 9;
//     }
// }
// 
// #[test]
// fn sanity() {
//     fn hex(xs: &[u8]) -> String {
//         xs.iter()
//             .map(|x| format!("{:02x}", x))
//             .collect()
//     }
// 
//     let a = [1,2,0,0,0,0,0,0,0,0,0,0,0,0,0,0,0,0,0,0,0,0,0,0,0,0,0,0,0,0,0,0];
//     let b = [3,4,0,0,0,0,0,0,0,0,0,0,0,0,0,0,0,0,0,0,0,0,0,0,0,0,0,0,0,0,0,0];
//     println!("a = {}", hex(&a));
//     println!("b = {}", hex(&b));
//     let d = p32x256_mul(&a, &b);
//     println!("a*b = {}", hex(&d));
//     let (q, r) = p32x256_divrem(&d, &b);
//     println!("(a*b)/b = {}", hex(&q));
//     println!("(a*b)%b = {}", hex(&r));
//     let gcd = p32x256_gcd(&d, &a);
//     println!("gcd = {}", hex(&gcd));
// }
//<|MERGE_RESOLUTION|>--- conflicted
+++ resolved
@@ -14,7 +14,7 @@
 
     /// The irreducible polynomial defining the field.
     pub const P: [u8; 33] = [
-        0xec,0x01,0x00,0x01,0x00,0x00,0x00,0x00,0x00,0x00,0x00,0x00,0x00,0x00,0x00,0x00,
+        0x6f,0x01,0x00,0x01,0x00,0x00,0x00,0x00,0x00,0x00,0x00,0x00,0x00,0x00,0x00,0x00,
         0x00,0x00,0x00,0x00,0x00,0x00,0x00,0x00,0x00,0x00,0x00,0x00,0x00,0x00,0x00,0x00,
         0x01,
     ];
@@ -235,158 +235,10 @@
     }
 }
 
-<<<<<<< HEAD
 impl core::ops::DivAssign for Sha256 {
     fn div_assign(&mut self, other: Sha256) {
         let mut x = [0; 64];
         x[..32].copy_from_slice(&other.0);
-=======
-#[test]
-fn find_irreducible() {
-    fn hex(xs: &[u8]) -> String {
-        xs.iter()
-            .map(|x| format!("{:02x}", x))
-            .collect()
-    }
-
-    let thread_count = std::env::var("THREADS")
-        .map(|x| x.parse::<u8>().unwrap())
-        .unwrap_or(1);
-
-    #[derive(Debug, Clone)]
-    struct Best {
-        p: [u8; 33],
-        passed: u32,
-        needed: u32,
-        generator: Option<[u8; 32]>,
-        failure: Option<([u8; 32], [u8; 32])>,
-    }
-
-    use std::sync::{Arc, Mutex};
-    let last: Arc<Mutex<Option<Best>>> = Arc::new(Mutex::new(None));
-    let best: Arc<Mutex<Option<Best>>> = Arc::new(Mutex::new(None));
-    let last_best: Arc<Mutex<Option<Best>>> = Arc::new(Mutex::new(None));
-
-    for t in 0..thread_count {
-        std::thread::spawn({
-            let last = last.clone();
-            let best = best.clone();
-            let last_best = last_best.clone();
-            move || {
-                let mut p: [u8; 33] = [t,0,0,0,0,0,0,0,0,0,0,0,0,0,0,0,0,0,0,0,0,0,0,0,0,0,0,0,0,0,0,0,1];
-                let mut cached_best = 0;
-                loop {
-                    let (found, mut passed, mut needed, failure) = p32x256_is_irreducible(&p);
-
-                    let mut generator = None;
-                    needed += 1;
-                    if found {
-                        // we know its irreducible, but is it primitive?
-                        let g = [0,1,0,0,0,0,0,0,0,0,0,0,0,0,0,0,0,0,0,0,0,0,0,0,0,0,0,0,0,0,0,0];
-                        if p32x256_is_generator(&g, &p) {
-                            generator = Some(g);
-                            passed += 1;
-                        }
-                    }
-
-                    if let Ok(mut last) = last.try_lock() {
-                        *last = Some(Best{p, passed, needed, generator, failure});
-                    }
-
-                    if passed >= cached_best {
-                        let mut best = best.lock().unwrap();
-                        if best.is_none()
-                            || passed > best.as_ref().unwrap().passed
-                            || (passed == best.as_ref().unwrap().passed
-                                && p.iter().rev().lt(best.as_ref().unwrap().p.iter().rev()))
-                        {
-                            *best = Some(Best{p, passed, needed, generator, failure});
-                            *last_best.lock().unwrap() = Some(Best{p, passed, needed, generator, failure});
-                        }
-                        cached_best = best.as_ref().map(|best| best.passed).unwrap_or(0);
-
-                        let mut last_best = last_best.lock().unwrap();
-                        if last_best.is_none() || passed == last_best.as_ref().unwrap().passed {
-                            *last_best = Some(Best{p, passed, needed, generator, failure});
-                        }
-                    }
-
-                    // increment p
-                    let mut carry = thread_count;
-                    for i in 0..p.len() {
-                        let (x, v) = p[i].overflowing_add(carry);
-                        p[i] = x;
-                        if !v {
-                            break;
-                        }
-                        carry = 1;
-                    }
-                }
-            }
-        });
-    }
-
-    // print in our main thread
-    let mut lines = 0;
-    loop {
-        if lines > 0 {
-            println!("\x1b[{}A", lines+1);
-        }
-
-        if let Some(last) = last.lock().unwrap().clone() {
-            println!("\x1b[Ktesting {}...", hex(&last.p));
-            if let Some((x, g)) = last.failure {
-                println!("\x1b[Kfailure gcd({})", hex(&x));
-                println!("\x1b[K          = {}", hex(&g));
-            } else if let Some(g) = last.generator {
-                println!("\x1b[Kgen = {}", hex(&g));
-                println!("\x1b[K");
-            } else {
-                println!("\x1b[K");
-                println!("\x1b[K");
-            }
-        } else {
-            println!("\x1b[K");
-            println!("\x1b[K");
-            println!("\x1b[K");
-        }
-
-        if let Some(last_best) = last_best.lock().unwrap().clone() {
-            println!("\x1b[Klast passed {}/{} {}", last_best.passed, last_best.needed, hex(&last_best.p));
-            if let Some((x, g)) = last_best.failure {
-                println!("\x1b[Kfailure gcd({})", hex(&x));
-                println!("\x1b[K          = {}", hex(&g));
-            } else if let Some(g) = last_best.generator {
-                println!("\x1b[Kgen = {}", hex(&g));
-                println!("\x1b[K");
-            } else {
-                println!("\x1b[K");
-                println!("\x1b[K");
-            }
-        } else {
-            println!("\x1b[K");
-            println!("\x1b[K");
-            println!("\x1b[K");
-        }
-
-        if let Some(best) = best.lock().unwrap().clone() {
-            println!("\x1b[Kbest passed {}/{} {}", best.passed, best.needed, hex(&best.p));
-            if let Some((x, g)) = best.failure {
-                println!("\x1b[Kfailure gcd({})", hex(&x));
-                println!("\x1b[K          = {}", hex(&g));
-            } else if let Some(g) = best.generator {
-                println!("\x1b[Kgen = {}", hex(&g));
-                println!("\x1b[K");
-            } else {
-                println!("\x1b[K");
-                println!("\x1b[K");
-            }
-        } else {
-            println!("\x1b[K");
-            println!("\x1b[K");
-            println!("\x1b[K");
-        }
->>>>>>> aab36717
 
         p_modrecip(&mut x, &Self::P);
         p_mul(&mut x, &self.0);
@@ -798,7 +650,6 @@
 // 
 //     #[derive(Debug, Clone)]
 //     struct Best {
-//         t: u8,
 //         p: [u8; 33],
 //         passed: u32,
 //         needed: u32,
@@ -834,7 +685,7 @@
 //                     }
 // 
 //                     if let Ok(mut last) = last.try_lock() {
-//                         *last = Some(Best{t, p, passed, needed, generator, failure});
+//                         *last = Some(Best{p, passed, needed, generator, failure});
 //                     }
 // 
 //                     if passed >= cached_best {
@@ -842,18 +693,16 @@
 //                         if best.is_none()
 //                             || passed > best.as_ref().unwrap().passed
 //                             || (passed == best.as_ref().unwrap().passed
-//                                 && t < best.as_ref().unwrap().t)
+//                                 && p.iter().rev().lt(best.as_ref().unwrap().p.iter().rev()))
 //                         {
-//                             *best = Some(Best{t, p, passed, needed, generator, failure});
-//                             *last_best.lock().unwrap() = Some(Best{t, p, passed, needed, generator, failure});
+//                             *best = Some(Best{p, passed, needed, generator, failure});
+//                             *last_best.lock().unwrap() = Some(Best{p, passed, needed, generator, failure});
 //                         }
 //                         cached_best = best.as_ref().map(|best| best.passed).unwrap_or(0);
 // 
 //                         let mut last_best = last_best.lock().unwrap();
-//                         if last_best.is_none()
-//                             || (passed == last_best.as_ref().unwrap().passed
-//                                 && t >= last_best.as_ref().unwrap().t) {
-//                             *last_best = Some(Best{t, p, passed, needed, generator, failure});
+//                         if last_best.is_none() || passed == last_best.as_ref().unwrap().passed {
+//                             *last_best = Some(Best{p, passed, needed, generator, failure});
 //                         }
 //                     }
 // 
